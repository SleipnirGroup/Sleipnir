// Copyright (c) Joshua Nichols and Tyler Veness

#pragma once

#include <vector>

#include "sleipnir/SymbolExports.hpp"
#include "sleipnir/autodiff/Expression.hpp"
#include "sleipnir/autodiff/Variable.hpp"

namespace sleipnir::autodiff {

/**
 * This class is an adaptor type that performs value updates of an expression's
 * computational graph in a way that skips duplicates.
 */
class SLEIPNIR_DLLEXPORT ExpressionGraph {
 public:
  /**
   * Generates the deduplicated computational graph for the given expression.
   *
   * @param root The root node of the expression.
   */
  explicit ExpressionGraph(Variable& root);

  /**
   * Update the values of all nodes in this computational tree based on the
   * values of their dependent nodes.
   */
  void Update();

  /**
   * Returns the variable's gradient tree.
   *
   * @param wrt Variables with respect to which to compute the gradient.
   */
  VectorXvar GenerateGradientTree(Eigen::Ref<VectorXvar> wrt);

  /**
   * Updates the adjoints in the expression graph, effectively computing the
   * gradient.
   *
   * @param func A function that takes two arguments: an int for the gradient
   *   row, and a double for the adjoint (gradient value).
   */
  template <typename F>
  void ComputeAdjoints(F&& func) {
    // Zero adjoints. The root node's adjoint is 1.0 as df/df is always 1.
    m_adjointList[0]->adjoint = 1.0;
    for (auto it = m_adjointList.begin() + 1; it != m_adjointList.end(); ++it) {
      auto& node = *it;
      node->adjoint = 0.0;
    }

    // df/dx = (df/dy)(dy/dx). The adjoint of x is equal to the adjoint of y
    // multiplied by dy/dx. If there are multiple "paths" from the root node to
    // variable; the variable's adjoint is the sum of each path's adjoint
    // contribution.
<<<<<<< HEAD
    for (size_t col = 0; col < m_adjointList.size(); ++col) {
      auto& currentNode = m_adjointList[col];
      auto& lhs = currentNode->args[0];
      auto& rhs = currentNode->args[1];

      lhs->adjoint += currentNode->gradientValueFuncs[0](lhs->value, rhs->value,
                                                         currentNode->adjoint);
      rhs->adjoint += currentNode->gradientValueFuncs[1](lhs->value, rhs->value,
                                                         currentNode->adjoint);

      // If variable is a leaf node, assign its adjoint to the gradient.
      int row = m_rowList[col];
      if (row != -1) {
        func(row, currentNode->adjoint);
=======
    for (auto node : m_adjointList) {
      auto& lhs = node->args[0];
      auto& rhs = node->args[1];

      lhs->adjoint +=
          node->gradientValueFuncs[0](lhs->value, rhs->value, node->adjoint);
      rhs->adjoint +=
          node->gradientValueFuncs[1](lhs->value, rhs->value, node->adjoint);

      // If variable is a leaf node, assign its adjoint to the gradient.
      if (node->row != -1) {
        func(node->row, node->adjoint);
>>>>>>> 846ca722
      }
    }
  }

 private:
  // List that maps nodes to their respective row.
  std::vector<int> m_rowList;

  // List for updating adjoints
  std::vector<Expression*> m_adjointList;

  // List for updating values
  std::vector<Expression*> m_valueList;
};

}  // namespace sleipnir::autodiff<|MERGE_RESOLUTION|>--- conflicted
+++ resolved
@@ -56,23 +56,8 @@
     // multiplied by dy/dx. If there are multiple "paths" from the root node to
     // variable; the variable's adjoint is the sum of each path's adjoint
     // contribution.
-<<<<<<< HEAD
     for (size_t col = 0; col < m_adjointList.size(); ++col) {
-      auto& currentNode = m_adjointList[col];
-      auto& lhs = currentNode->args[0];
-      auto& rhs = currentNode->args[1];
-
-      lhs->adjoint += currentNode->gradientValueFuncs[0](lhs->value, rhs->value,
-                                                         currentNode->adjoint);
-      rhs->adjoint += currentNode->gradientValueFuncs[1](lhs->value, rhs->value,
-                                                         currentNode->adjoint);
-
-      // If variable is a leaf node, assign its adjoint to the gradient.
-      int row = m_rowList[col];
-      if (row != -1) {
-        func(row, currentNode->adjoint);
-=======
-    for (auto node : m_adjointList) {
+      auto& node = m_adjointList[col];
       auto& lhs = node->args[0];
       auto& rhs = node->args[1];
 
@@ -82,9 +67,9 @@
           node->gradientValueFuncs[1](lhs->value, rhs->value, node->adjoint);
 
       // If variable is a leaf node, assign its adjoint to the gradient.
-      if (node->row != -1) {
-        func(node->row, node->adjoint);
->>>>>>> 846ca722
+      int row = m_rowList[col];
+      if (row != -1) {
+        func(row, node->adjoint);
       }
     }
   }
